param(
    [switch]$Verbose = $false,
    [switch]$Force = $false
)

# Update AI agent context for Goal Kit development

# Load common utilities
$scriptDir = Split-Path -Parent $MyInvocation.MyCommand.Path
. "$scriptDir\common.ps1"

# Function to display usage information
function Show-Usage {
    Write-Host "Usage: $($MyInvocation.MyCommand.Name) [OPTIONS]" -ForegroundColor Cyan
    ""
    "Update AI agent context files with current Goal Kit project information."
    ""
    "OPTIONS:"
    "    -Verbose          Enable verbose output"
    "    -Force           Force update even if no changes detected"
    "    -h, -?           Show this help message"
    ""
    "EXAMPLES:"
    "    $($MyInvocation.MyCommand.Name)"
    "    $($MyInvocation.MyCommand.Name) -Verbose"
    "    $($MyInvocation.MyCommand.Name) -Force"
    ""
}

# Show help if requested
if ($args -contains "-h" -or $args -contains "-?") {
    Show-Usage
    exit 0
}

# Validate we're in a git repository
if (-not (Test-GitRepo)) {
    Write-Error "Not in a git repository"
    Write-Info "Please run this from the root of a Goal Kit project"
    exit 1
}

# Get project information
$projectRoot = Get-GitRoot
Set-Location $projectRoot

# Check if this is a Goal Kit project
if (-not (Test-Path ".goalkit/vision.md")) {
    Write-Error "Not a Goal Kit project"
    Write-Info "Please run 'goalkeeper init' first to set up the project"
    exit 1
}

if ($Verbose) {
    Write-Info "Updating agent context in $projectRoot"
}

# Agent context files to update (in order of preference)
$contextFiles = @(
    "CLAUDE.md",
    ".claude\context.md",
    "GEMINI.md",
    ".gemini\context.md",
    "CURSOR.md",
    ".cursor\context.md",
    "WINDSURF.md",
    ".windsurf\context.md",
    "KILOCODE.md",
    ".kilocode\context.md"
)

$updatedFiles = @()
$projectName = Split-Path $projectRoot -Leaf
$currentBranch = git branch --show-current
$activeGoalsCount = 0
$activeCollaborationsCount = 0

if (Test-Path "goals") {
    $activeGoalsCount = (Get-ChildItem "goals" -Directory).Count
}

if (Test-Path "collaborations") {
    $activeCollaborationsCount = (Get-ChildItem "collaborations" -Directory).Count
}

# Get current persona information
$personaConfigDir = Join-Path $projectRoot ".goalkit" "personas"
$currentPersonaFile = Join-Path $personaConfigDir "current_persona.txt"
$currentPersona = "general"  # Default persona

if (Test-Path $currentPersonaFile) {
    $currentPersona = Get-Content $currentPersonaFile -Raw | ForEach-Object { $_.Trim() }
}

# Get persona display name
$personasConfig = @{
    general = @{ name = "General Agent" }
    github = @{ name = "GitHub/Git Specialist" }
    milestone = @{ name = "Milestone Planner" }
    strategy = @{ name = "Strategy Explorer" }
    qa = @{ name = "Quality Assurance" }
    documentation = @{ name = "Documentation Specialist" }
}

$personaName = if ($personasConfig.ContainsKey($currentPersona)) {
    $personasConfig[$currentPersona].name
} else {
    "Unknown ($currentPersona)"
}

# Generate context content
$contextContent = @"
// Goal Kit Project Context

**Project**: $projectName
**Branch**: $currentBranch
**Active Goals**: $activeGoalsCount
**Active Collaborations**: $activeCollaborationsCount
**Updated**: $(Get-Date -Format "yyyy-MM-ddTHH:mm:ssZ")

## 🎯 CRITICAL: Goal-Driven Development Methodology

**YOU MUST FOLLOW THESE RULES EXACTLY:**

### Core Methodology Rules
1. **OUTCOMES FIRST**: Always focus on measurable user/business outcomes, NOT implementation details
2. **NO IMPLEMENTATION DETAILS IN GOALS**: Never put languages, frameworks, APIs, or methods in goal definitions
3. **USE THE 5-CMD WORKFLOW**: Always follow vision → goal → strategies → milestones → execute sequence
4. **MEASURABLE SUCCESS**: Every goal must have specific, quantifiable metrics (%, $, time, user counts)
5. **STRATEGY EXPLORATION**: Before implementing, ALWAYS explore multiple approaches using /goalkit.strategies
6. **ADAPTIVE EXECUTION**: Be ready to pivot based on learning and evidence during /goalkit.execute

### When to Use Each Command
- **/goalkit.vision**: Establish project foundation and guiding principles
- **/goalkit.goal**: Create goals with specific success metrics (no implementation details!)
- **/goalkit.strategies**: Explore 3+ different approaches to achieve goals
- **/goalkit.milestones**: Create measurable progress checkpoints
- **/goalkit.execute**: Implement with learning loops and measurement

### ⚠️ CRITICAL ANTI-PATTERNS TO AVOID
- ✗ Implementing features directly without following methodology
- ✗ Adding implementation details to goal definitions  
- ✗ Skipping strategy exploration phase
- ✗ Creating goals without measurable success criteria
- ✗ Treating this as traditional requirement-driven development

## 📋 Available Commands

### Core Commands
- **/goalkit.vision** - Establish project vision and principles
- **/goalkit.goal** - Define goals and success criteria
- **/goalkit.strategies** - Explore implementation strategies
- **/goalkit.milestones** - Create measurable milestones
- **/goalkit.execute** - Execute with learning and adaptation
- **/goalkit.collaborate** - Coordinate work between agents or maintain consistency

<<<<<<< HEAD
=======
### Coordination Commands
- **/goalkit.collaborate** - Set up coordination between agents or maintain self-consistency
- **/goalkit.sync** - Synchronize state and progress (coming soon)
- **/goalkit.check** - Check coordination status (coming soon)

### Persona Commands
- **Current Persona**: $personaName ($currentPersona)
- **Use different personas**: Leverage specialized agent capabilities for different tasks

>>>>>>> d067cd77
## 🚀 Project Vision

$(if (Test-Path ".goalkit\vision.md") {
    Get-Content ".goalkit\vision.md" -Head 10 | Where-Object { $_ -notlike "#*" } | Select-Object -First 5
})

## 🎯 Active Goals

$(if (Test-Path "goals" -and $activeGoalsCount -gt 0) {
    "Recent goals:"
    Get-ChildItem "goals" -Directory | ForEach-Object {
        $goalDir = $_.FullName
        $goalStatement = Get-Content "$goalDir\goal.md" -ErrorAction SilentlyContinue |
            Where-Object { $_ -like "*Goal Statement*" } |
            Select-Object -First 1 |
            ForEach-Object { $_ -replace ".*Goal Statement:\s*", "" }
        $statement = if ($goalStatement) { $goalStatement } else { "Goal definition in progress" }
        
        # Check methodology completion for this goal
        $strategiesPath = Join-Path $goalDir "strategies.md"
        $milestonesPath = Join-Path $goalDir "milestones.md"
        $executionPath = Join-Path $goalDir "execution.md"
        
        $completedSteps = 0
        $totalSteps = 3
        
        if (Test-Path $strategiesPath) { $completedSteps++ }
        if (Test-Path $milestonesPath) { $completedSteps++ }
        if (Test-Path $executionPath) { $completedSteps++ }
        
        $completionStatus = [math]::Round(($completedSteps / $totalSteps) * 100)
        
        "- **$($_.Name)**: $statement [Methodology Completion: $completionStatus%]"
    } | Select-Object -First 3
} else {
    "No active goals yet. Use /goalkit.goal to create your first goal."
})

## 🤝 Active Collaborations

$(if (Test-Path "collaborations" -and $activeCollaborationsCount -gt 0) {
    "Active collaborations:"
    Get-ChildItem "collaborations" -Directory | ForEach-Object {
        $collabDir = $_.FullName
        $collabStatement = Get-Content "$collabDir\collaboration.md" -ErrorAction SilentlyContinue |
            Where-Object { $_ -like "*Coordination Statement*" } |
            Select-Object -First 1 |
            ForEach-Object { $_ -replace ".*Coordination Statement:\s*", "" }
        $statement = if ($collabStatement) { $collabStatement } else { "Collaboration in progress" }
        "- **$($_.Name)**: $statement"
    } | Select-Object -First 3
} else {
    "No active collaborations. Use /goalkit.collaborate to coordinate work."
})

## 📊 Development Principles

Remember these core principles:
1. **Outcome-First**: Prioritize user and business outcomes
2. **Strategy Flexibility**: Multiple valid approaches exist for any goal
3. **Measurement-Driven**: Progress must be measured and validated
4. **Learning Integration**: Treat implementation as hypothesis testing
5. **Adaptive Planning**: Change course based on evidence
6. **Coordination-Aware**: Consider how work fits with other agents and processes
7. **Persona-Optimized**: Use specialized agent personas for different development tasks

## 🎯 Methodology Completion Status

$(if ($activeGoalsCount -gt 0) {
    $overallCompleted = 0
    $overallTotal = 0
    
    Get-ChildItem "goals" -Directory | ForEach-Object {
        $goalDir = $_.FullName
        $strategiesPath = Join-Path $goalDir "strategies.md"
        $milestonesPath = Join-Path $goalDir "milestones.md"
        $executionPath = Join-Path $goalDir "execution.md"
        
        if (Test-Path $strategiesPath) { $overallCompleted++ }
        if (Test-Path $milestonesPath) { $overallCompleted++ }
        if (Test-Path $executionPath) { $overallCompleted++ }
        
        $overallTotal += 3
    }
    
    $overallPercent = if ($overallTotal -gt 0) { [math]::Round(($overallCompleted / $overallTotal) * 100) } else { 0 }
    
    "Overall methodology completion across all goals: $overallPercent% ($overallCompleted of $overallTotal steps completed)"
    ""
    "- Goals with strategies defined: $((Get-ChildItem "goals" -Directory | Where-Object { Test-Path (Join-Path $_.FullName "strategies.md") }).Count)"
    "- Goals with milestones defined: $((Get-ChildItem "goals" -Directory | Where-Object { Test-Path (Join-Path $_.FullName "milestones.md") }).Count)" 
    "- Goals with execution plans: $((Get-ChildItem "goals" -Directory | Where-Object { Test-Path (Join-Path $_.FullName "execution.md") }).Count)"
} else {
    "No active goals to track methodology completion."
})

## 🔧 Next Recommended Actions

$(if ($activeGoalsCount -eq 0) {
    "1. Use /goalkit.vision to establish project vision"
    "2. Use /goalkit.goal to define first goal"
} else {
<<<<<<< HEAD
    "1. Review active goals in goals/ directory"
    "2. Use /goalkit.strategies to explore implementation approaches for incomplete goals"
    "3. Use /goalkit.milestones to plan measurable progress steps for incomplete goals"
    "4. Use /goalkit.execute to implement with learning and adaptation for complete goals"
=======
    if ($activeCollaborationsCount -eq 0) {
        "1. Review active goals in goals/ directory"
        "2. Use /goalkit.collaborate to coordinate work (if multiple agents)"
        "3. Use /goalkit.strategies to explore implementation approaches"
        "4. Use /goalkit.milestones to plan measurable progress steps"
    } else {
        "1. Review active goals in goals/ directory"
        "2. Review active collaborations in collaborations/ directory"
        "3. Use /goalkit.strategies, /goalkit.milestones, and /goalkit.execute as needed"
    }
>>>>>>> d067cd77
})

---

*This context is automatically updated by update-agent-context.ps1. Last updated: $(Get-Date)*

"@

# Update context files
foreach ($contextFile in $contextFiles) {
    $fullPath = Join-Path $projectRoot $contextFile
    if ((Test-Path $fullPath) -or $Force) {
        try {
            $contextContent | Out-File $fullPath -Encoding UTF8
            $updatedFiles += $contextFile
            if ($Verbose) {
                Write-Success "Updated $contextFile"
            }
        }
        catch {
            Write-Error "Failed to update $contextFile"
        }
    }
}

# Summary
if ($updatedFiles.Count -gt 0) {
    Write-Success "Updated agent context in $($updatedFiles.Count) file(s):"
    foreach ($file in $updatedFiles) {
        "  - $file"
    }
}
else {
    Write-Warning "No agent context files found to update"
    Write-Info "Supported files:"
    foreach ($file in $contextFiles) {
        "  - $file"
    }
}

""
Write-Success "Agent context update completed!"
Write-Info "Project: $projectName"
Write-Info "Branch: $currentBranch"
Write-Info "Active Goals: $activeGoalsCount"

if ($activeGoalsCount -gt 0) {
    Write-Info "Recent goals:"
    Get-ChildItem "goals" -Directory | ForEach-Object {
        "  - $($_.Name)"
    } | Select-Object -First 3
}<|MERGE_RESOLUTION|>--- conflicted
+++ resolved
@@ -154,8 +154,6 @@
 - **/goalkit.execute** - Execute with learning and adaptation
 - **/goalkit.collaborate** - Coordinate work between agents or maintain consistency
 
-<<<<<<< HEAD
-=======
 ### Coordination Commands
 - **/goalkit.collaborate** - Set up coordination between agents or maintain self-consistency
 - **/goalkit.sync** - Synchronize state and progress (coming soon)
@@ -164,8 +162,6 @@
 ### Persona Commands
 - **Current Persona**: $personaName ($currentPersona)
 - **Use different personas**: Leverage specialized agent capabilities for different tasks
-
->>>>>>> d067cd77
 ## 🚀 Project Vision
 
 $(if (Test-Path ".goalkit\vision.md") {
@@ -268,12 +264,6 @@
     "1. Use /goalkit.vision to establish project vision"
     "2. Use /goalkit.goal to define first goal"
 } else {
-<<<<<<< HEAD
-    "1. Review active goals in goals/ directory"
-    "2. Use /goalkit.strategies to explore implementation approaches for incomplete goals"
-    "3. Use /goalkit.milestones to plan measurable progress steps for incomplete goals"
-    "4. Use /goalkit.execute to implement with learning and adaptation for complete goals"
-=======
     if ($activeCollaborationsCount -eq 0) {
         "1. Review active goals in goals/ directory"
         "2. Use /goalkit.collaborate to coordinate work (if multiple agents)"
@@ -284,7 +274,6 @@
         "2. Review active collaborations in collaborations/ directory"
         "3. Use /goalkit.strategies, /goalkit.milestones, and /goalkit.execute as needed"
     }
->>>>>>> d067cd77
 })
 
 ---
